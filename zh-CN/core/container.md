# 容器
Swoft 中一个 Bean 就是一个类的一个对象实例。 容器就是一个巨大的工厂，用于存放和管理 Bean 生命周期。

## 注解

### @Bean

> 命名空间：`\Swoft\Bean\Annotation\Bean`

- name 定义 Bean 别名，缺省默认类名
- scope 注入 Bean 类型，默认单例，Scope::SINGLETON/Scope::PROTOTYPE(每次创建)
- ref 指定引用 Bean ，用于定义在接口上面，指定使用哪个接口实现。

### @Inject

> 命名空间：`\Swoft\Bean\Annotation\Inject`

- name 定义属性注入的bean名称，缺省属性自动类型名称

## 定义bean

bean有两种方式定义，注解和数组配置

### 数组定义

```php
// 配置创建
$beanConfig = [
    'class' => MyBean::class,
    'pro1' => 'v1',
    'pro2' => 'v2',
    [ // 构造函数参数
        'arg1',
        '${beanName}'
    ]
];
```

- 数组中必须要有class字段定义
- pro1/pro1 和类面的成员变量名称是一一对应
- 属性值和构造函数参数值，都可以通过 ${xxx} 和 ${config.xx}, 注入Bean和引用properties配置信息

### 注解定义

注解定义使用PHP文档注解，在类上做一些标记，通过解析类注解，实现不同的功能。

```php
 /**
  * @\Swoft\Bean\Annotation\Bean("userData")
  */
 class XxxBean
 {

 }
```

## 操作Bean

```php
App::getBean("name");
ApplicationContext::getBean('name');
BeanFactory::getBean('name');
BeanFactory::hasBean("name");
```

- App/ApplicationContext/BeanFactory都可从容器中得到Bean
- hasBean 某个bean是否存在

## 实例

### 别名定义

```php
/**
 * @\Swoft\Bean\Annotation\Bean("userData")
 */
class UserData
{
    public function getData()
    {
        return [];
    }
}

/**
 * @\Swoft\Bean\Annotation\Bean()
 */
class UserLogic
{
    /**
     * @\Swoft\Bean\Annotation\Inject("userData")
     * @var \UserData
     */
    private $userData;

    private function getUser()
    {
        return $this->userData->getData();
    }
}

```

### 缺省定义

```php
/**
 * @\Swoft\Bean\Annotation\Bean("userData")
 */
class UserData
{
    public function getData()
    {
        return [];
    }
}

/**
 * @\Swoft\Bean\Annotation\Bean()
 */
class UserLogic
{
    /**
     * @\Swoft\Bean\Annotation\Inject()
     * @var \UserData
     */
    private $userData;

    private function getUser()
    {
        return $this->userData->getData();
    }
}
```

### 接口引用

 - 接口上面指定了使用的实现bean别名
 - 接口使用处，无需指定使用那个别名，会根据接口上面的引用注入不同的实例bean
 
 ```php
 /**
  * @\Swoft\Bean\Annotation\Bean(ref="boy")
  */
 interface UserInterface
 {
     public function getData();
 }

 /**
  * @\Swoft\Bean\Annotation\Bean("boy")
  */
 class UserBoy implements \UserInterface
 {
     public function getData()
     {
         return 'boy';
     }
 }

 /**
  * @\Swoft\Bean\Annotation\Bean("girl")
  */
 class UserGirl implements \UserInterface
 {
     public function getData()
     {
         return 'girl';
     }
 }

 /**
  * @\Swoft\Bean\Annotation\Bean()
  */
 class UserLogic
 {
     /**
      * @\Swoft\Bean\Annotation\Inject()
      * @var \UserInterface
      */
     private $userData;

     private function getUser()
     {
         return $this->userData->getData();
     }#
 }
 ```
<<<<<<< HEAD

- 接口上面指定了使用的实现bean别名
- 接口使用处，无需指定使用那个别名，会根据接口上面的引用注入不同的实例bean
=======
>>>>>>> 6c9b8af0
<|MERGE_RESOLUTION|>--- conflicted
+++ resolved
@@ -135,9 +135,9 @@
 
 ### 接口引用
 
- - 接口上面指定了使用的实现bean别名
- - 接口使用处，无需指定使用那个别名，会根据接口上面的引用注入不同的实例bean
- 
+- 接口上面指定了使用的实现bean别名
+- 接口使用处，无需指定使用那个别名，会根据接口上面的引用注入不同的实例bean
+
  ```php
  /**
   * @\Swoft\Bean\Annotation\Bean(ref="boy")
@@ -185,10 +185,4 @@
          return $this->userData->getData();
      }#
  }
- ```
-<<<<<<< HEAD
-
-- 接口上面指定了使用的实现bean别名
-- 接口使用处，无需指定使用那个别名，会根据接口上面的引用注入不同的实例bean
-=======
->>>>>>> 6c9b8af0
+ ```