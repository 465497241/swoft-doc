# 缓存配置

缓存配置主要包括驱动配置和连接池配置。

## 驱动配置

缓存默认配置是redis，用户也可以在 `app/config/beans/base.php` 文件里面新增配置信息。

```php
return [
    // ......
    'cache'            => [
        'class' => \Swoft\Cache\Cache::class,
        'driver' => 'xxx',
        'drivers' => [
            'xxx' => \Swoft\Xxx::class
        ]
    ]
];
```

- class 可有可以无的，框架底层已经配置
- driver 当前缓存使用哪个驱动，默认是redis
- drivers 配置自定义驱动，key是驱动名称

## 连接池配置
<<<<<<< HEAD
连接池配置有 properties 和 env 两种方式，但是 env 配置会覆盖 properties。
=======

连接池配置有properties和env两种方式，但是evn配置会覆盖properties。
>>>>>>> 6c9b8af0

### properties

`app/config/properties/cache.php` 配置文件

```php
return [
    'redis' => [
        'name'        => 'redis',
        'uri'         => [
            'tcp://127.0.0.1:6379?auth=password',
            'tcp://127.0.0.1:6379',
        ],
        'minActive'   => 8,
        'maxActive'   => 8,
        'maxWait'     => 8,
        'maxWaitTime' => 3,
        'maxIdleTime' => 60,
        'timeout'     => 8,
        'db'          => 1,
        'serialize'   => 0,
    ],
];
```

**参数说明：**

- name 连接池节点名称，用于服务发现
- uri 连接地址信息
- maxActive 最大活跃连接
- maxWait 最大等待连接
- minActive 最小活跃链接数
- maxIdleTime 连接最大空闲时间，单位秒
- maxWaitTime 连接最大等待时间，单位秒
- timeout 超时时间，单位秒
- serialize 是否序列化
- db 缓存数据库index

> TIPS: 当密码中含有特殊字符时，需先将密码部分urlencode一下，比如 `auth=W&AAA` 变换为 `auth=W%26AAA`

### env配置

.env 配置文件

```ini
REDIS_NAME=redis
REDIS_DB=2
REDIS_URI=127.0.0.1:6379,127.0.0.1:6379
REDIS_MIN_ACTIVE=5
REDIS_MAX_ACTIVE=10
REDIS_MAX_WAIT=20
REDIS_MAX_WAIT_TIME=3
REDIS_MAX_IDLE_TIME=60
REDIS_TIMEOUT=3
REDIS_SERIALIZE=1
```

- REDIS_NAME 连接池节点名称，用于服务发现
- REDIS_URI 连接地址信息
- REDIS_MIN_ACTIVE 最小活跃链接数
- REDIS_MAX_ACTIVE 最大活跃连接数
- REDIS_MAX_WAIT 最大等待连接
- REDIS_MAX_WAIT_TIME 连接最大等待时间，单位秒
- REDIS_MAX_IDLE_TIME 连接最大空闲时间，单位秒
- REDIS_TIMEOUT 超时时间，单位秒
- REDIS_SERIALIZE 是否序列化
- REDIS_DB 缓存数据库index
<|MERGE_RESOLUTION|>--- conflicted
+++ resolved
@@ -24,12 +24,7 @@
 - drivers 配置自定义驱动，key是驱动名称
 
 ## 连接池配置
-<<<<<<< HEAD
 连接池配置有 properties 和 env 两种方式，但是 env 配置会覆盖 properties。
-=======
-
-连接池配置有properties和env两种方式，但是evn配置会覆盖properties。
->>>>>>> 6c9b8af0
 
 ### properties
 
@@ -96,4 +91,4 @@
 - REDIS_MAX_IDLE_TIME 连接最大空闲时间，单位秒
 - REDIS_TIMEOUT 超时时间，单位秒
 - REDIS_SERIALIZE 是否序列化
-- REDIS_DB 缓存数据库index
+- REDIS_DB 缓存数据库index